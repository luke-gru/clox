--- conflicted
+++ resolved
@@ -94,7 +94,6 @@
     return VMEval(csrc, "(eval)", 1);
 }
 
-<<<<<<< HEAD
 Value lxFork(int argCount, Value *args) {
     CHECK_ARGS("fork", 0, 1, argCount);
     Value func;
@@ -153,7 +152,8 @@
     CHECK_ARG_BUILTIN_TYPE(status, IS_NUMBER_FUNC, "number", 1);
     stopVM((int)AS_NUMBER(status));
     return NIL_VAL; // not reached
-=======
+}
+
 static void enteredNewThread() {
     Value thread = newThread();
     threadSetStatus(thread, THREAD_RUNNING);
@@ -178,7 +178,6 @@
     push(OBJ_VAL(closure));
     THREAD_DEBUG(2, "calling callable");
     callCallable(OBJ_VAL(closure), 0, false, NULL);
-    vm_run(false);
     exitingThread();
     THREAD_DEBUG(2, "exiting new thread");
     releaseGVL();
@@ -230,7 +229,6 @@
     internalObj->data = th;
     tableSet(&selfObj->hiddenFields, OBJ_VAL(internedString("th", 2)), OBJ_VAL(internalObj));
     return self;
->>>>>>> 229c2888
 }
 
 static Value loadScriptHelper(Value fname, const char *funcName, bool checkLoaded) {
@@ -854,7 +852,6 @@
     return ary;
 }
 
-<<<<<<< HEAD
 Value lxMapIter(int argCount, Value *args) {
     CHECK_ARGS("Map#iter", 1, 1, argCount);
     return createIterator(*args);
@@ -948,7 +945,8 @@
         UNREACHABLE("bug"); // TODO: support other iterable types
     }
     UNREACHABLE(__func__);
-=======
+}
+
 Value lxMapClear(int argCount, Value *args) {
     CHECK_ARGS("Map#clear", 1, 1, argCount);
     Value self = args[0];
@@ -958,7 +956,6 @@
     }
     mapClear(self);
     return self;
->>>>>>> 229c2888
 }
 
 Value lxErrInit(int argCount, Value *args) {
