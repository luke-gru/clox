--- conflicted
+++ resolved
@@ -74,22 +74,18 @@
     bool loadContext; // is executing 'loadScript' or 'requireScript'
 } VMExecContext;
 
-<<<<<<< HEAD
-typedef struct VM {
-    VMExecContext *ec; // current execution context of vm thread
-=======
 // thread internals
 typedef enum ThreadStatus {
     THREAD_STOPPED = 0,
+    THREAD_READY,
     THREAD_RUNNING,
-    THREAD_ZOMBIE
+    THREAD_ZOMBIE,
 } ThreadStatus;
 
 typedef struct LxThread {
     pthread_t tid;
-    ThreadStatus status;
+    volatile ThreadStatus status;
     VMExecContext *ec; // current execution context of vm
->>>>>>> da0a0f9c
     vec_void_t v_ecs; // stack of execution contexts. Top of stack is current context.
     Obj *thisObj;
     Value *lastValue;
@@ -103,6 +99,7 @@
     bool cCallJumpBufSet;
     int vmRunLvl;
     int lastSplatNumArgs;
+    int mutexCounter;
 } LxThread;
 
 // threads
@@ -138,22 +135,25 @@
 
     bool inited;
 
-    bool exited;
+    volatile bool exited;
 
     vec_void_t exitHandlers;
 
     // threading
     pthread_mutex_t GVLock; // global VM lock
-    LxThread *curThread;
+    volatile LxThread *curThread;
     LxThread *mainThread;
     vec_void_t threads; // list of current thread ObjInstance pointers
 } VM; // singleton
 
 extern VM vm;
+extern volatile bool settingUpThread;
 
 #define EC (THREAD()->ec)
 LxThread *THREAD();
 LxThread *FIND_THREAD(pthread_t tid);
+LxThread *FIND_NEW_THREAD();
+ObjInstance *FIND_THREAD_INSTANCE(pthread_t tid);
 
 typedef enum {
   INTERPRET_OK = 1,
@@ -229,9 +229,10 @@
 // threads
 void acquireGVL(void);
 void acquireGVLTid(pthread_t tid);
+void acquireGVLMaybe(void);
 void releaseGVL(void);
 void thread_debug(int lvl, const char *format, ...);
-pthread_t GVLOwner;
+volatile long long GVLOwner;
 
 // debug
 void printVMStack(FILE *f);
