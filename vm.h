--- conflicted
+++ resolved
@@ -2,11 +2,8 @@
 #define clox_vm_h
 
 #include <stdio.h>
-<<<<<<< HEAD
 #include <setjmp.h>
-=======
 #include <pthread.h>
->>>>>>> 229c2888
 #include "chunk.h"
 #include "object.h"
 #include "table.h"
@@ -42,7 +39,6 @@
     ObjString *file; // full path of file the function is called from
 } CallFrame; // represents a local scope (block, function, etc)
 
-<<<<<<< HEAD
 typedef enum ErrTag {
     TAG_NONE = 0,
     TAG_RAISE
@@ -56,8 +52,6 @@
     struct ErrTagInfo *prev;
     Value caughtError;
 } ErrTagInfo;
-=======
->>>>>>> 229c2888
 
 // Execution context for VM. When loading a script, a new context is created,
 // when evaling a string, a new context is also created, etc.
@@ -111,19 +105,16 @@
     Debugger debugger;
 
     bool inited;
+
+    bool exited;
     bool hadError;
-<<<<<<< HEAD
-    bool exited;
-
     ErrTagInfo *errInfo;
-=======
 
     // threading
     pthread_mutex_t GVLock; // global VM lock
     ObjInstance *curThread;
     ObjInstance *mainThread;
     ObjInstance *threads; // array of current threads
->>>>>>> 229c2888
 } VM; // singleton
 
 extern VM vm;
@@ -168,7 +159,7 @@
 void throwErrorFmt(ObjClass *klass, const char *format, ...);
 #define throwArgErrorFmt(format, ...) throwErrorFmt(lxArgErrClass, format, __VA_ARGS__)
 void throwError(Value err);
-<<<<<<< HEAD
+
 ErrTagInfo *addErrInfo(ObjClass *errClass);
 typedef void* (vm_cb_func)(void*);
 void *vm_protect(vm_cb_func func, void *arg, ObjClass *errClass, ErrTag *status);
@@ -189,14 +180,10 @@
 CallFrame *pushFrame(void);
 
 NORETURN void stopVM(int status);
-=======
 
+// threads
 void acquireGVL(void);
 void releaseGVL(void);
 void thread_debug(int lvl, const char *format, ...);
 
-bool callCallable(Value callable, int argCount, bool isMethod, CallInfo *info);
-InterpretResult vm_run(bool doResetStack);
->>>>>>> 229c2888
-
 #endif