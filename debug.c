--- conflicted
+++ resolved
@@ -104,17 +104,14 @@
         return "OP_SET_GLOBAL";
     case OP_DEFINE_GLOBAL:
         return "OP_DEFINE_GLOBAL";
-<<<<<<< HEAD
     case OP_GET_CONST:
         return "OP_GET_CONST";
     case OP_SET_CONST:
         return "OP_SET_CONST";
     case OP_GET_CONST_UNDER:
         return "OP_GET_CONST_UNDER";
-=======
     case OP_UNPACK_DEFINE_GLOBAL:
         return "OP_UNPACK_DEFINE_GLOBAL";
->>>>>>> e7af0e66
     case OP_PROP_GET:
         return "OP_PROP_GET";
     case OP_PROP_SET:
@@ -417,10 +414,7 @@
     return i+3;
 }
 
-<<<<<<< HEAD
-static int printClosureInstruction(FILE *f, const char *op, Chunk *chunk, int i, vec_funcp_t *funcs) {
-=======
-static int printUnpackDefGlobalInstruction(FILE *f, char *op, Chunk *chunk, int i) {
+static int printUnpackDefGlobalInstruction(FILE *f, const char *op, Chunk *chunk, int i) {
     uint8_t constantIdx = chunk->code[i + 1];
     Value constant = getConstant(chunk, constantIdx);
     uint8_t unpackIdx = chunk->code[i + 2];
@@ -428,13 +422,12 @@
     return i+3;
 }
 
-static int unpackDefGlobalInstruction(ObjString *buf, char *op, Chunk *chunk, int i) {
+static int unpackDefGlobalInstruction(ObjString *buf, const char *op, Chunk *chunk, int i) {
     // TODO
     return i+3;
 }
 
-static int printClosureInstruction(FILE *f, char *op, Chunk *chunk, int i, vec_funcp_t *funcs) {
->>>>>>> e7af0e66
+static int printClosureInstruction(FILE *f, const char *op, Chunk *chunk, int i, vec_funcp_t *funcs) {
     uint8_t funcConstIdx = chunk->code[i + 1];
     Value constant = getConstant(chunk, funcConstIdx);
     ASSERT(IS_FUNCTION(constant));
