CC=gcc
<<<<<<< HEAD
ROOT_DIR:=$(shell dirname $(realpath $(lastword $(MAKEFILE_LIST))))
DEFINES=-D_GNU_SOURCE -DNAN_TAGGING -DCOMPUTED_GOTO -DLX_BUILT_DIR=$(ROOT_DIR)
GCC_CFLAGS=-Wall -Wno-unused-label -Wno-unused-function -Wno-discarded-qualifiers -Wno-incompatible-pointer-types-discards-qualifiers -I. -Ivendor -pthread ${DEFINES}
CLANG_CFLAGS=-Wall -Wno-unused-label -Wno-unused-function -Wno-incompatible-pointer-types-discards-qualifiers -Wno-tautological-constant-out-of-range-compare -I. -Ivendor -pthread ${DEFINES}
ifeq ($(CC),clang)
CFLAGS=${CLANG_CFLAGS}
else
CFLAGS=${GCC_CFLAGS}
endif
SRCS = main.c debug.c memory.c chunk.c value.c scanner.c compiler.c vm.c object.c string.c array.c map.c options.c vendor/vec.c nodes.c parser.c table.c runtime.c process.c io.c file.c thread.c block.c rand.c repl.c debugger.c vendor/linenoise.c
TEST_SRCS = debug.c   memory.c chunk.c value.c scanner.c compiler.c vm.c object.c string.c array.c map.c options.c vendor/vec.c nodes.c parser.c table.c runtime.c process.c io.c file.c thread.c block.c rand.c debugger.c
=======
DEFINES=-D_GNU_SOURCE -DNAN_TAGGING
CFLAGS=-Wall -Wno-unused-label -Wno-unused-function -Wno-discarded-qualifiers -I. -Ivendor -pthread ${DEFINES}
SRCS = main.c debug.c memory.c chunk.c value.c scanner.c compiler.c vm.c object.c string.c array.c map.c options.c vendor/vec.c nodes.c parser.c table.c runtime.c process.c io.c file.c thread.c rand.c time.c repl.c debugger.c vendor/linenoise.c
TEST_SRCS = debug.c   memory.c chunk.c value.c scanner.c compiler.c vm.c object.c string.c array.c map.c options.c vendor/vec.c nodes.c parser.c table.c runtime.c process.c io.c file.c thread.c rand.c time.c debugger.c
>>>>>>> 96233bf0
TEST_FILES = test/test_object.c test/test_nodes.c test/test_compiler.c test/test_vm.c test/test_gc.c test/test_examples.c test/test_regex.c
DEBUG_FLAGS=-O2 -g -rdynamic
GPROF_FLAGS=-O3 -pg -DNDEBUG
TEST_FLAGS=-O2 -g -rdynamic -Itest/include -I. -DLOX_TEST
RELEASE_FLAGS=-O3 -DNDEBUG
BUILD_DIR=bin
BUILD_FILE_RELEASE=clox
BUILD_FILE_DEBUG=clox

# default
.PHONY: debug
debug: build
	${CC} ${CFLAGS} $(SRCS) ${DEBUG_FLAGS} -o ${BUILD_DIR}/${BUILD_FILE_DEBUG}

# default
.PHONY: profile
gprof: build
	${CC} ${CFLAGS} $(SRCS) ${GPROF_FLAGS} -o ${BUILD_DIR}/gprof

.PHONY: release
release: build
	${CC} ${CFLAGS} $(SRCS) ${RELEASE_FLAGS} -o ${BUILD_DIR}/${BUILD_FILE_RELEASE}

.PHONY: build
build:
	mkdir -p ${BUILD_DIR}

.PHONY: clean
clean:
	rm -rf ${BUILD_DIR}
	rm -f *.o

.PHONY: build_test_object
build_test_object:
	${CC} ${CFLAGS} $(TEST_SRCS) test/test_object.c ${TEST_FLAGS} -o ${BUILD_DIR}/test_object

.PHONY: run_test_object
run_test_object:
	@ ./bin/test_object

.PHONY: build_test_nodes
build_test_nodes:
	${CC} ${CFLAGS} $(TEST_SRCS) test/test_nodes.c ${TEST_FLAGS} -o ${BUILD_DIR}/test_nodes

.PHONY: run_test_nodes
run_test_nodes:
	@ ./bin/test_nodes

.PHONY: build_test_compiler
build_test_compiler:
	${CC} ${CFLAGS} $(TEST_SRCS) test/test_compiler.c ${TEST_FLAGS} -o ${BUILD_DIR}/test_compiler

.PHONY: run_test_compiler
run_test_compiler:
	@ ./bin/test_compiler

.PHONY: build_test_vm
build_test_vm:
	${CC} ${CFLAGS} $(TEST_SRCS) test/test_vm.c ${TEST_FLAGS} -o ${BUILD_DIR}/test_vm

.PHONY: run_test_vm
run_test_vm:
	@ ./bin/test_vm

.PHONY: build_test_gc
build_test_gc:
	${CC} ${CFLAGS} $(TEST_SRCS) test/test_gc.c ${TEST_FLAGS} -o ${BUILD_DIR}/test_gc

.PHONY: run_test_gc
run_test_gc:
	@ ./bin/test_gc

.PHONY: build_test_examples
build_test_examples:
	${CC} ${CFLAGS} $(TEST_SRCS) test/test_examples.c ${TEST_FLAGS} -o ${BUILD_DIR}/test_examples

.PHONY: run_test_examples
run_test_examples:
	@ ./bin/test_examples

.PHONY: build_test_regex
build_test_regex:
	${CC} ${CFLAGS} $(TEST_SRCS) test/test_regex.c ${TEST_FLAGS} -o ${BUILD_DIR}/test_regex

.PHONY: run_test_regex
run_test_regex:
	@ ./bin/test_regex

.PHONY: build_tests
build_tests: build build_test_object build_test_nodes build_test_compiler build_test_vm build_test_gc build_test_examples

.PHONY: run_tests
run_tests: run_test_object run_test_nodes run_test_compiler run_test_vm run_test_gc run_test_examples

.PHONY: test
test: build build_test_object build_test_nodes build_test_compiler build_test_vm build_test_gc build_test_examples run_tests
<|MERGE_RESOLUTION|>--- conflicted
+++ resolved
@@ -1,5 +1,4 @@
 CC=gcc
-<<<<<<< HEAD
 ROOT_DIR:=$(shell dirname $(realpath $(lastword $(MAKEFILE_LIST))))
 DEFINES=-D_GNU_SOURCE -DNAN_TAGGING -DCOMPUTED_GOTO -DLX_BUILT_DIR=$(ROOT_DIR)
 GCC_CFLAGS=-Wall -Wno-unused-label -Wno-unused-function -Wno-discarded-qualifiers -Wno-incompatible-pointer-types-discards-qualifiers -I. -Ivendor -pthread ${DEFINES}
@@ -9,14 +8,8 @@
 else
 CFLAGS=${GCC_CFLAGS}
 endif
-SRCS = main.c debug.c memory.c chunk.c value.c scanner.c compiler.c vm.c object.c string.c array.c map.c options.c vendor/vec.c nodes.c parser.c table.c runtime.c process.c io.c file.c thread.c block.c rand.c repl.c debugger.c vendor/linenoise.c
-TEST_SRCS = debug.c   memory.c chunk.c value.c scanner.c compiler.c vm.c object.c string.c array.c map.c options.c vendor/vec.c nodes.c parser.c table.c runtime.c process.c io.c file.c thread.c block.c rand.c debugger.c
-=======
-DEFINES=-D_GNU_SOURCE -DNAN_TAGGING
-CFLAGS=-Wall -Wno-unused-label -Wno-unused-function -Wno-discarded-qualifiers -I. -Ivendor -pthread ${DEFINES}
-SRCS = main.c debug.c memory.c chunk.c value.c scanner.c compiler.c vm.c object.c string.c array.c map.c options.c vendor/vec.c nodes.c parser.c table.c runtime.c process.c io.c file.c thread.c rand.c time.c repl.c debugger.c vendor/linenoise.c
-TEST_SRCS = debug.c   memory.c chunk.c value.c scanner.c compiler.c vm.c object.c string.c array.c map.c options.c vendor/vec.c nodes.c parser.c table.c runtime.c process.c io.c file.c thread.c rand.c time.c debugger.c
->>>>>>> 96233bf0
+SRCS = main.c debug.c memory.c chunk.c value.c scanner.c compiler.c vm.c object.c string.c array.c map.c options.c vendor/vec.c nodes.c parser.c table.c runtime.c process.c io.c file.c thread.c block.c rand.c time.c repl.c debugger.c vendor/linenoise.c
+TEST_SRCS = debug.c   memory.c chunk.c value.c scanner.c compiler.c vm.c object.c string.c array.c map.c options.c vendor/vec.c nodes.c parser.c table.c runtime.c process.c io.c file.c thread.c block.c rand.c time.c debugger.c
 TEST_FILES = test/test_object.c test/test_nodes.c test/test_compiler.c test/test_vm.c test/test_gc.c test/test_examples.c test/test_regex.c
 DEBUG_FLAGS=-O2 -g -rdynamic
 GPROF_FLAGS=-O3 -pg -DNDEBUG
