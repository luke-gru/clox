--- conflicted
+++ resolved
@@ -1814,11 +1814,6 @@
         if (!uninitialized) {
             emitNode(lastNode); // expression node
         } else {
-<<<<<<< HEAD
-            emitOp2(OP_SET_LOCAL, (uint8_t)arg, identifierConstant(&n->tok));
-        }
-        break;
-=======
             for (int i = 0; i < numVarsSet; i++) {
                 emitNil();
             }
@@ -1856,7 +1851,6 @@
         }
 
         return;
->>>>>>> e7af0e66
     }
     case VARIABLE_EXPR: {
         namedVariable(n->tok, VAR_GET);
