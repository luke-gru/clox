--- conflicted
+++ resolved
@@ -275,7 +275,6 @@
 void pushCStringFmt(ObjString *string, const char *format, ...);
 uint32_t hashString(char *key, int length);
 
-<<<<<<< HEAD
 // misc
 void objFreeze(Obj*);
 bool isFrozen(Obj*);
@@ -285,9 +284,7 @@
 void *internalGetData(ObjInternal *obj);
 
 // arrays
-=======
 Value       newArray(void);
->>>>>>> 229c2888
 Value       arrayGet(Value aryVal, int idx);
 int         arraySize(Value aryVal);
 void        arrayPush(Value aryVal, Value el);
@@ -297,13 +294,8 @@
 int         arrayDelete(Value aryVal, Value el);
 void        arrayClear(Value aryVal);
 ValueArray *arrayGetHidden(Value aryVal);
-<<<<<<< HEAD
-Value       newArray(void);
 
 // errors
-=======
-
->>>>>>> 229c2888
 Value       newError(ObjClass *errClass, Value msg);
 
 // maps
@@ -314,8 +306,7 @@
 void        mapClear(Value map);
 Table      *mapGetHidden(Value map);
 
-<<<<<<< HEAD
-=======
+// threads
 void threadSetStatus(Value thread, ThreadStatus status);
 void threadSetId(Value thread, pthread_t tid);
 ThreadStatus threadGetStatus(Value thread);
@@ -323,14 +314,6 @@
 Value newThread(void);
 LxThread *threadGetInternal(Value thread);
 
-ObjString *stringGetHidden(Value instance);
-
-void  setProp(Value self, ObjString *propName, Value val);
-Value getProp(Value self, ObjString *propName);
-
-Value getHiddenProp(Value self, ObjString *propName);
-
->>>>>>> 229c2888
 // Object creation functions
 ObjFunction *newFunction(Chunk *chunk, Node *funcNode);
 ObjClass *newClass(ObjString *name, ObjClass *superclass);
