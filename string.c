#include "object.h"
#include "vm.h"
#include "runtime.h"
#include "table.h"
#include "memory.h"
#include <string.h>
#include <ctype.h>

ObjClass *lxStringClass;

ObjNative *nativeStringInit = NULL;

// ex: var s = "string";
// ex: var s2 = String("string");
static Value lxStringInit(int argCount, Value *args) {
    CHECK_ARITY("String#init", 1, 2, argCount);
    if (vm.inited) callSuper(0, NULL, NULL);
    Value self = *args;
    ObjString *selfStr = AS_STRING(self);
    ObjString *otherStr = NULL;
    if (argCount == 1) {
        otherStr = INTERN("");
    } else {
        if (!IS_STRING(args[1])) {
            otherStr = valueToString(args[1], copyString, NEWOBJ_FLAG_NONE);
        } else {
            otherStr = AS_STRING(args[1]);
        }
    }
    selfStr->capacity = otherStr->capacity;
    selfStr->hash = otherStr->hash;
    selfStr->length = otherStr->length;
    OBJ_UNSET_FROZEN(selfStr);
    if (STRING_IS_INTERNED(otherStr) && otherStr->chars) {
        selfStr->chars = otherStr->chars;
        STRING_SET_SHARED(selfStr);
    } else {
        if (otherStr->chars) {
            selfStr->chars = ALLOCATE(char, otherStr->capacity+1);
            memcpy(selfStr->chars, otherStr->chars, selfStr->length+1);
        } else {
            selfStr->chars = NULL;
        }
    }
    return *args;
}

static Value lxStringToString(int argCount, Value *args) {
    CHECK_ARITY("String#toString", 1, 1, argCount);
    return *args;
}

// ex: print "hi " + "there";
static Value lxStringOpAdd(int argCount, Value *args) {
    CHECK_ARITY("String#opAdd", 2, 2, argCount);
    Value self = *args;
    Value rhs = args[1];
    if (UNLIKELY(!IS_STRING(rhs))) {
        throwErrorFmt(lxTypeErrClass, "String#+ (opAdd) called with non-string argument. Type: %s",
                typeOfVal(rhs));
    }
    ObjString *lhsBuf = dupString(AS_STRING(self));
    ObjString *rhsBuf = AS_STRING(rhs);
    pushObjString(lhsBuf, rhsBuf);
    return OBJ_VAL(lhsBuf);
}

static inline void dedupString(ObjString *shared) {
    if (STRING_IS_SHARED(shared)) {
        char *cpy = shared->chars;
        shared->chars = ALLOCATE(char, shared->capacity+1);
        memcpy(shared->chars, cpy, shared->length+1);
        STRING_UNSET_SHARED(shared);
    }
}

// var s = "hey"; s.push(" there!"); => "hey there!"
static Value lxStringPush(int argCount, Value *args) {
    CHECK_ARITY("String#push", 2, 2, argCount);
    Value self = *args;
    Value rhs = args[1];
    CHECK_ARG_IS_A(rhs, lxStringClass, 1);
    dedupString(AS_STRING(self));
    pushString(self, rhs);
    return self;
}

// ex: var s = "hey"; var s2 = s.dup(); s.push(" again");
//     print s;  => "hey"
//     print s2; => "hey again"
static Value lxStringDup(int argCount, Value *args) {
    CHECK_ARITY("String#dup", 1, 1, argCount);
    Value self = *args;
    Value dup = callSuper(0, NULL, NULL);
    ObjString *selfStr = AS_STRING(self);
    ObjString *dupStr = AS_STRING(dup);
    STRING_UNSET_STATIC(dupStr);
    STRING_UNSET_INTERNED(dupStr);
    OBJ_UNSET_FROZEN(dupStr);
    dupStr->capacity = selfStr->capacity;
    dupStr->hash = selfStr->hash;
    dupStr->length = selfStr->length;
    dupStr->chars = ALLOCATE(char, dupStr->capacity+1);
    memcpy(dupStr->chars, selfStr->chars, dupStr->length+1);
    return dup;
}

// ex: var s = "going";
//     s.clear();
//     print s; => ""
static Value lxStringClear(int argCount, Value *args) {
    CHECK_ARITY("String#clear", 1, 1, argCount);
    Value self = *args;
    dedupString(AS_STRING(self));
    clearString(self);
    return self;
}

// NOTE: works on bytes, not codepoints for multibyte chars
static Value lxStringInsertAt(int argCount, Value *args) {
    CHECK_ARITY("String#insertAt", 3, 3, argCount);
    Value self = args[0];
    Value insert = args[1];
    Value at = args[2];
    CHECK_ARG_IS_A(insert, lxStringClass, 1);
    CHECK_ARG_BUILTIN_TYPE(at, IS_NUMBER_FUNC, "number", 2);
    dedupString(AS_STRING(self));
    stringInsertAt(self, insert, (int)AS_NUMBER(at), false);
    return self;
}

// NOTE: works on bytes, not codepoints for multibyte chars
static Value lxStringSubstr(int argCount, Value *args) {
    CHECK_ARITY("String#substr", 3, 3, argCount);
    Value self = args[0];
    Value startIdx = args[1];
    Value len = args[2];
    CHECK_ARG_BUILTIN_TYPE(startIdx, IS_NUMBER_FUNC, "number", 1);
    CHECK_ARG_BUILTIN_TYPE(len, IS_NUMBER_FUNC, "number", 2);
    return stringSubstr(self, AS_NUMBER(startIdx), AS_NUMBER(len));
}

// NOTE: works on bytes, not codepoints for multibyte chars
static Value lxStringOpIndexGet(int argCount, Value *args) {
    CHECK_ARITY("String#[]", 2, 2, argCount);
    Value self = args[0];
    Value index = args[1];
    CHECK_ARG_BUILTIN_TYPE(index, IS_NUMBER_FUNC, "number", 1);
    return stringIndexGet(self, AS_NUMBER(index));
}

// NOTE: works on bytes, not codepoints for multibyte chars
static Value lxStringOpIndexSet(int argCount, Value *args) {
    CHECK_ARITY("String#[]=", 3, 3, argCount);
    Value self = args[0];
    Value index = args[1];
    CHECK_ARG_BUILTIN_TYPE(index, IS_NUMBER_FUNC, "number", 1);
    Value chrStr = args[2];
    CHECK_ARG_IS_A(chrStr, lxStringClass, 3);
    dedupString(AS_STRING(self));
    // TODO: allow string longer than 1 char, or check size of given string
    char *chars = VAL_TO_STRING(chrStr)->chars;
    char chr = chars[0];
    if (strlen(chars) == 1) {
      stringIndexSet(self, AS_NUMBER(index), chr);
    } else {
      stringInsertAt(self, chrStr, (int)AS_NUMBER(index), true);
    }
    return self;
}

static Value lxStringOpEquals(int argCount, Value *args) {
    CHECK_ARITY("String#==", 2, 2, argCount);
    return BOOL_VAL(stringEquals(args[0], args[1]));
}

static Value lxStringSplit(int argCount, Value *args) {
    CHECK_ARITY("String#split", 2, 2, argCount);
    Value self = args[0];
    Value pat = args[1];
    CHECK_ARG_IS_A(pat, lxStringClass, 1);
    Value ret = newArray();
    char *hay = AS_CSTRING(self);
    char *needle = AS_CSTRING(pat);
    char *end = hay + strlen(hay);

    char *res = NULL;
    // ex: hay: "hello,,there", needle: ",,"
    // TODO: support regexes as pat
    while (hay < end && (res = strstr(hay, needle)) != NULL) {
      ObjString *part = copyString(hay, res - hay, NEWOBJ_FLAG_NONE);
      hay = res + strlen(needle);
      arrayPush(ret, OBJ_VAL(part));
    }
    if (hay != end) {
      ObjString *part = copyString(hay, end - hay, NEWOBJ_FLAG_NONE);
      arrayPush(ret, OBJ_VAL(part));
    }
    return ret;
}

static Value lxStringPadRight(int argCount, Value *args) {
    CHECK_ARITY("String#padRight", 3, 3, argCount);
    Value self = args[0];
    Value lenVal = args[1];
    Value padChar = args[2];
    CHECK_ARG_BUILTIN_TYPE(lenVal, IS_NUMBER_FUNC, "number", 1);
    CHECK_ARG_IS_A(padChar, lxStringClass, 2);
    ObjString *selfStr = AS_STRING(self);
    ObjString *padStr = AS_STRING(padChar);
    int newLen = AS_NUMBER(lenVal);
    int oldLen = selfStr->length;
    if (newLen <= oldLen) {
      return self;
    }
    int bytesToPad = newLen - oldLen;
    while (bytesToPad > 0) {
      pushCString(selfStr, padStr->chars, 1);
      bytesToPad--;
    }
    return self;
}

static Value lxStringGetSize(int argCount, Value *args) {
    ObjString *str = AS_STRING(*args);
    return NUMBER_VAL(str->length);
}

<<<<<<< HEAD
static Value lxStringEndsWith(int argCount, Value *args) {
    CHECK_ARITY("String#endsWith", 2, 2, argCount);
    Value self = args[0];
    Value endsPat = args[1];
    bool endsWith = false;
    CHECK_ARG_IS_A(endsPat, lxStringClass, 1);
    char *hay = AS_CSTRING(self);
    char *needle = AS_CSTRING(endsPat);
    if (strlen(needle) > strlen(hay)) {
      return BOOL_VAL(false);
    }
    char *hayEnd = hay + strlen(hay);
    char *hayStart = hayEnd - strlen(needle);
    if (strncmp(hayStart, needle, strlen(needle)) == 0) {
      endsWith = true;
    }

    return BOOL_VAL(endsWith);
}

static Value lxStringCompact(int argCount, Value *args) {
    CHECK_ARITY("String#compact", 1, 1, argCount);
    Value self = args[0];
    char *orig = AS_CSTRING(self);
    ObjString *new = copyString("", 0, NEWOBJ_FLAG_NONE);
    char *start = orig;
    char *end = start + strlen(orig)-1;
    while (start < end && isspace(*start)) {
      start++;
    }
    while (end > start && isspace(*end)) {
      end--;
    }
    if (start < end) {
      pushCString(new, start, end-start+1);
    }
    return OBJ_VAL(new);
=======
static Value lxStringStaticParseInt(int argCount, Value *args) {
    CHECK_ARITY("String.parseInt", 2, 2, argCount);
    Value str = args[1];
    CHECK_ARG_IS_A(str, lxStringClass, 1);
    char *chars = AS_CSTRING(str);
    return NUMBER_VAL(atoi(chars));
>>>>>>> 39e45ced
}

void Init_StringClass() {
    ObjClass *stringClass = addGlobalClass("String", lxObjClass);
    lxStringClass = stringClass;
    ObjClass *stringClassStatic = classSingletonClass(stringClass);
    nativeStringInit = addNativeMethod(stringClass, "init", lxStringInit);

    // static methods
    addNativeMethod(stringClassStatic, "parseInt", lxStringStaticParseInt);

    // methods
    addNativeMethod(stringClass, "toString", lxStringToString);
    addNativeMethod(stringClass, "opAdd", lxStringOpAdd);
    addNativeMethod(stringClass, "opIndexGet", lxStringOpIndexGet);
    addNativeMethod(stringClass, "opIndexSet", lxStringOpIndexSet);
    addNativeMethod(stringClass, "opEquals", lxStringOpEquals);
    addNativeMethod(stringClass, "push", lxStringPush);
    addNativeMethod(stringClass, "opShovelLeft", lxStringPush);
    addNativeMethod(stringClass, "clear", lxStringClear);
    addNativeMethod(stringClass, "insertAt", lxStringInsertAt);
    addNativeMethod(stringClass, "substr", lxStringSubstr);
    addNativeMethod(stringClass, "dup", lxStringDup);
    addNativeMethod(stringClass, "split", lxStringSplit);
<<<<<<< HEAD
    addNativeMethod(stringClass, "endsWith", lxStringEndsWith);
    addNativeMethod(stringClass, "compact", lxStringCompact);
    // TODO: add startsWith, index, rindex
=======
    addNativeMethod(stringClass, "padRight", lxStringPadRight);
>>>>>>> 39e45ced

    // getters
    addNativeGetter(stringClass, "size", lxStringGetSize);
}<|MERGE_RESOLUTION|>--- conflicted
+++ resolved
@@ -226,7 +226,6 @@
     return NUMBER_VAL(str->length);
 }
 
-<<<<<<< HEAD
 static Value lxStringEndsWith(int argCount, Value *args) {
     CHECK_ARITY("String#endsWith", 2, 2, argCount);
     Value self = args[0];
@@ -264,14 +263,14 @@
       pushCString(new, start, end-start+1);
     }
     return OBJ_VAL(new);
-=======
+}
+
 static Value lxStringStaticParseInt(int argCount, Value *args) {
     CHECK_ARITY("String.parseInt", 2, 2, argCount);
     Value str = args[1];
     CHECK_ARG_IS_A(str, lxStringClass, 1);
     char *chars = AS_CSTRING(str);
     return NUMBER_VAL(atoi(chars));
->>>>>>> 39e45ced
 }
 
 void Init_StringClass() {
@@ -296,13 +295,10 @@
     addNativeMethod(stringClass, "substr", lxStringSubstr);
     addNativeMethod(stringClass, "dup", lxStringDup);
     addNativeMethod(stringClass, "split", lxStringSplit);
-<<<<<<< HEAD
     addNativeMethod(stringClass, "endsWith", lxStringEndsWith);
     addNativeMethod(stringClass, "compact", lxStringCompact);
+    addNativeMethod(stringClass, "padRight", lxStringPadRight);
     // TODO: add startsWith, index, rindex
-=======
-    addNativeMethod(stringClass, "padRight", lxStringPadRight);
->>>>>>> 39e45ced
 
     // getters
     addNativeGetter(stringClass, "size", lxStringGetSize);
