--- conflicted
+++ resolved
@@ -249,11 +249,8 @@
     Init_IOClass();
     Init_FileClass();
     Init_ThreadClass();
-<<<<<<< HEAD
+    Init_TimeClass();
     Init_BlockClass();
-=======
-    Init_TimeClass();
->>>>>>> 96233bf0
     isClassHierarchyCreated = true;
 }
 
