--- conflicted
+++ resolved
@@ -20,21 +20,7 @@
 
 * Add `foreach el in item` syntax with iter() method support [PARTIAL], no iterNext()
 * Add system() for running OS commands []
-<<<<<<< HEAD
-* Add threads with libpthread [GIT BRANCH]
-* Add File class [PARTIAL]
-* Add modules like in jlox [PARTIAL]
-* Add Class#ancestors []
-* Add GC.stats []
-* add multiple var declaration, setters for array returns [GIT BRANCH]
-* Make nil, true, false instances? []
-* Make variable lookup work as lookup in Environment tables, not statically
-compiled lookup
-=======
-* Add fork() []
 * Add threads with libpthread [PARTIAL]
-* Make error reporting and throwing/catching errors work across
-execution contexts (like eval) []
 * Add File class [PARTIAL]
 * Add modules like in jlox [PARTIAL]
 * Add Object#dup, and Class#ancestors []
@@ -45,7 +31,11 @@
 * Add Mutex class, mutexes for thread synchronization
 * release GVL before performing blocking calls/syscalls etc.
 * Add String#clear(), String#insertAt("new", 0), String#substr(start, len)
->>>>>>> 229c2888
+* Add GC.stats []
+* add multiple var declaration, setters for array returns [GIT BRANCH]
+* Make nil, true, false instances? []
+* Make variable lookup work as lookup in Environment tables, not statically
+compiled lookup
 
 BUGS:
 * super() bug in examples/super.lox
