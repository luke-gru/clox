#include <stdlib.h>

#include "common.h"
#include "memory.h"
#include "debug.h"
#include "vm.h"
#include "compiler.h"
#include "value.h"
#include "options.h"

#ifdef NDEBUG
#define GC_TRACE_MARK(lvl, obj) (void)0
#define GC_TRACE_FREE(lvl, obj) (void)0
#define GC_TRACE_DEBUG(lvl, ...) (void)0
#define TRACE_GC_FUNC_START(lvl, func) (void)0
#define TRACE_GC_FUNC_END(lvl, func)   (void)0
#else
#define GC_TRACE_MARK(lvl, obj) gc_trace_mark(lvl, obj)
#define GC_TRACE_FREE(lvl, obj) gc_trace_free(lvl, obj)
#define GC_TRACE_DEBUG(lvl, ...) gc_trace_debug(lvl, __VA_ARGS__)
#define TRACE_GC_FUNC_START(lvl, func) trace_gc_func_start(lvl, func);
#define TRACE_GC_FUNC_END(lvl, func) trace_gc_func_end(lvl, func);
#endif

static void gc_trace_mark(int lvl, Obj *obj) {
    if (GET_OPTION(traceGCLvl) < lvl) return;
    fprintf(stderr, "[GC]: marking object at %p, ", obj);
    if (obj->type != OBJ_T_UPVALUE) {
        fprintf(stderr, "value => ");
        printValue(stderr, OBJ_VAL(obj), false);
    }
    fprintf(stderr, "\n");
}

static void gc_trace_free(int lvl, Obj *obj) {
    if (GET_OPTION(traceGCLvl) < lvl) return;
    fprintf(stderr, "[GC]: freeing object at %p, ", obj);
    if (obj->type == OBJ_T_UPVALUE) {
        fprintf(stderr, "type => upvalue");
    } else {
        fprintf(stderr, "type => %s, value => ", typeOfObj(obj));
        printValue(stderr, OBJ_VAL(obj), false);
    }
    fprintf(stderr, "\n");
}

static void gc_trace_debug(int lvl, const char *fmt, ...) {
    if (GET_OPTION(traceGCLvl) < lvl) return;
    va_list ap;
    va_start(ap, fmt);
    fprintf(stderr, "[GC]: ");
    vfprintf(stderr, fmt, ap);
    va_end(ap);
    fprintf(stderr, "\n");
}

static inline void trace_gc_func_start(int lvl, const char *funcName) {
    if (GET_OPTION(traceGCLvl) < lvl) return;
    fprintf(stderr, "[GC]: <%s>\n", funcName);
}
static inline void trace_gc_func_end(int lvl, const char *funcName) {
    if (GET_OPTION(traceGCLvl) < lvl) return;
    fprintf(stderr, "[GC]: </%s>\n", funcName);
}

static bool inGC = false;
static bool GCOn = true;

// Main memory management function used by both ALLOCATE/FREE (see memory.h)
// NOTE: memory is NOT initialized (see man 3 realloc)
void *reallocate(void *previous, size_t oldSize, size_t newSize) {
    TRACE_GC_FUNC_START(5, "reallocate");
    if (newSize > 0) {
        ASSERT(!inGC); // if we're in GC phase we can't allocate memory
    }
    vm.bytesAllocated += (newSize - oldSize);

    if (OPTION_T(stressGC) && newSize > 0) {
        collectGarbage();
    } else if (vm.bytesAllocated > vm.nextGCThreshhold && newSize > oldSize) {
        collectGarbage();
    }

    if (newSize == 0) { // freeing
        GC_TRACE_DEBUG(5, "  freeing %p from realloc", previous);
        free(previous);
        TRACE_GC_FUNC_END(5, "reallocate");
        return NULL;
    }

    void *ret = realloc(previous, newSize);
    ASSERT_MEM(ret);
    if (newSize > 0) {
        GC_TRACE_DEBUG(5, "  allocated %p", ret);
    }
    TRACE_GC_FUNC_END(5, "reallocate");
    return ret;
}

void grayObject(Obj *obj) {
    TRACE_GC_FUNC_START(4, "grayObject");
    if (obj == NULL) {
        TRACE_GC_FUNC_END(4, "grayObject (null obj found)");
        return;
    }
    if (obj->isDark) {
        TRACE_GC_FUNC_END(4, "grayObject (already dark)");
        return;
    }
    GC_TRACE_MARK(4, obj);
    obj->isDark = true;
    // add object to gray stack
    if (vm.grayCapacity < vm.grayCount+1) {
        vm.grayCapacity = GROW_CAPACITY(vm.grayCapacity);
        // Not using reallocate() here because we don't want to trigger the GC
        // inside a GC!
        vm.grayStack = realloc(vm.grayStack, sizeof(Obj*) * vm.grayCapacity);
    }
    vm.grayStack[vm.grayCount++] = obj;
    TRACE_GC_FUNC_END(4, "grayObject");
}

void grayValue(Value val) {
    if (!IS_OBJ(val)) return;
    TRACE_GC_FUNC_START(4, "grayValue");
    grayObject(AS_OBJ(val));
    TRACE_GC_FUNC_END(4, "grayValue");
}

static void grayArray(ValueArray *ary) {
    TRACE_GC_FUNC_START(5, "grayArray");
    for (int i = 0; i < ary->count; i++) {
        grayValue(ary->values[i]);
    }
    TRACE_GC_FUNC_END(5, "grayArray");
}

// recursively gray an object's references
void blackenObject(Obj *obj) {
    TRACE_GC_FUNC_START(4, "blackenObject");
    switch (obj->type) {
        case OBJ_T_BOUND_METHOD: {
            ObjBoundMethod *method = (ObjBoundMethod*)obj;
            grayValue(method->receiver);
            grayObject(method->callable);
            break;
        }
        case OBJ_T_CLASS: {
            ObjClass *klass = (ObjClass*)obj;
            grayObject((Obj*)klass->name);
            if (klass->klass) {
                grayObject((Obj*)klass->klass);
            }
            if (klass->singletonKlass) {
                grayObject((Obj*)klass->singletonKlass);
            }
            if (klass->superclass) {
                grayObject((Obj*)klass->superclass);
            }
            grayTable(&klass->fields);
            grayTable(&klass->hiddenFields);
            grayTable(&klass->methods);
            grayTable(&klass->getters);
            grayTable(&klass->setters);
            break;
        }
        case OBJ_T_FUNCTION: {
            ObjFunction *func = (ObjFunction*)obj;
            grayObject((Obj*)func->name);
            break;
        }
        case OBJ_T_CLOSURE: {
            ObjClosure *closure = (ObjClosure*)obj;
            grayObject((Obj*)closure->function);
            for (int i = 0; i < closure->upvalueCount; i++) {
                grayObject((Obj*)closure->upvalues[i]);
            }
            break;
        }
        case OBJ_T_NATIVE_FUNCTION: {
            ObjNative *native = (ObjNative*)obj;
            grayObject((Obj*)native->name);
            break;
        }
        case OBJ_T_INSTANCE: {
            ObjInstance *instance = (ObjInstance*)obj;
            grayObject((Obj*)instance->klass);
            if (instance->singletonKlass) {
                grayObject((Obj*)instance->singletonKlass);
            }
            grayTable(&instance->fields);
            grayTable(&instance->hiddenFields);
            break;
        }
        case OBJ_T_INTERNAL: {
            ObjInternal *internal = (ObjInternal*)obj;
            if (internal->markFunc) {
                internal->markFunc(obj);
            }
            break;
        }
        case OBJ_T_UPVALUE: {
            grayValue(((ObjUpvalue*)obj)->closed);
            break;
        }
        case OBJ_T_STRING: { // no references
            break;
        }
        default: {
            UNREACHABLE("Unknown object type: %d", obj->type);
        }
    }
    TRACE_GC_FUNC_END(4, "blackenObject");
}

void freeObject(Obj *obj, bool unlink) {
    if (obj == NULL) return;
    if (obj->type == OBJ_T_NONE) {
        return; // already freed
    }

    ASSERT(!obj->noGC);
    TRACE_GC_FUNC_START(4, "freeObject");
    if (vm.inited) {
        int stackObjFoundIdx = -1;
        vec_find(&vm.stackObjects, obj, stackObjFoundIdx);
        if (stackObjFoundIdx != -1) {
            if (inGC) {
                GC_TRACE_DEBUG(5, "Skipped freeing stack object: p=%p (in GC)", obj);
                return; // Don't free stack objects in a GC
            }
            GC_TRACE_DEBUG(5, "Freeing stack object: p=%p (must be manual call "
                "to freeObject(), not in GC)", obj);
            vec_splice(&vm.stackObjects, stackObjFoundIdx, 1);
        }

    }

    GC_TRACE_FREE(4, obj);

    if (unlink) {
        ASSERT(obj->isLinked);
        GC_TRACE_DEBUG(5, "Unlinking object p=%p", obj);
        Obj *next = obj->next;
        Obj *prev = obj->prev;
        if (next) {
            obj->next->prev = prev;
            obj->next = NULL;
        }
        if (prev) {
            obj->prev->next = next;
            obj->prev = NULL;
        } else {
            GC_TRACE_DEBUG(5, "  unlinked first object");
            vm.objects = next;
        }
        obj->isLinked = false;
        if (next == NULL && prev == NULL) { // must be the only object
            GC_TRACE_DEBUG(5, "  unlinked last object");
            vm.objects = NULL;
        }
    }

    switch (obj->type) {
        case OBJ_T_BOUND_METHOD: {
            // NOTE: don't free the actual underlying function, we need this
            // to stick around if only the bound method needs freeing
            GC_TRACE_DEBUG(5, "Freeing bound method: p=%p", obj);
            FREE(ObjBoundMethod, obj);
            memset(obj, 0, sizeof(ObjBoundMethod));
            break;
        }
        case OBJ_T_CLASS: {
            ObjClass *klass = (ObjClass*)obj;
            GC_TRACE_DEBUG(5, "Freeing class methods/getters/setters tables");
            freeTable(&klass->fields);
            freeTable(&klass->hiddenFields);
            freeTable(&klass->methods);
            freeTable(&klass->getters);
            freeTable(&klass->setters);
            vec_deinit(&klass->v_includedMods);
            GC_TRACE_DEBUG(5, "Freeing class: p=%p", obj);
            FREE(ObjClass, obj);
            break;
        }
        case OBJ_T_MODULE: {
            ObjModule *mod = (ObjModule*)obj;
            GC_TRACE_DEBUG(5, "Freeing class methods/getters/setters tables");
            freeTable(&mod->fields);
            freeTable(&mod->hiddenFields);
            freeTable(&mod->methods);
            freeTable(&mod->getters);
            freeTable(&mod->setters);
            GC_TRACE_DEBUG(5, "Freeing module: p=%p", obj);
            FREE(ObjModule, obj);
            break;
        }
        case OBJ_T_FUNCTION: {
            ObjFunction *func = (ObjFunction*)obj; (void)func;
            GC_TRACE_DEBUG(5, "Freeing ObjFunction chunk: p=%p", &func->chunk);
            // FIXME: right now, multiple function objects can refer to the same
            // chunk, due to how chunks are passed around and copied by value
            // (I think this is the reason). Freeing them right now results in
            // double free errors.
            /*freeChunk(&func->chunk);*/
            GC_TRACE_DEBUG(5, "Freeing ObjFunction: p=%p", obj);
            FREE(ObjFunction, obj);
            break;
        }
        case OBJ_T_CLOSURE: {
            ObjClosure *closure = (ObjClosure*)obj;
            GC_TRACE_DEBUG(5, "Freeing ObjClosure: p=%p", closure);
            FREE_ARRAY(Value, closure->upvalues, closure->upvalueCount);
            FREE(ObjClosure, obj);
            break;
        }
        case OBJ_T_NATIVE_FUNCTION: {
            GC_TRACE_DEBUG(5, "Freeing ObjNative: p=%p", obj);
            FREE(ObjNative, obj);
            break;
        }
        case OBJ_T_INSTANCE: {
            ObjInstance *instance = (ObjInstance*)obj;
            GC_TRACE_DEBUG(5, "Freeing instance fields table: p=%p", &instance->fields);
            freeTable(&instance->fields);
            GC_TRACE_DEBUG(5, "Freeing instance hidden fields table: p=%p", &instance->hiddenFields);
            freeTable(&instance->hiddenFields);
            GC_TRACE_DEBUG(5, "Freeing ObjInstance: p=%p", obj);
            FREE(ObjInstance, obj);
            break;
        }
        case OBJ_T_INTERNAL: {
            ObjInternal *internal = (ObjInternal*)obj;
            if (internal->freeFunc) {
                GC_TRACE_DEBUG(5, "Freeing internal object's references: p=%p, datap=%p", internal, internal->data);
                internal->freeFunc(obj);
            } else if (internal->data) {
                GC_TRACE_DEBUG(5, "Freeing internal object data: p=%p", internal->data);
                free(internal->data);
            }
            GC_TRACE_DEBUG(5, "Freeing internal object: p=%p", internal);
            FREE(ObjInternal, internal);
            break;
        }
        case OBJ_T_UPVALUE: {
            GC_TRACE_DEBUG(5, "Freeing upvalue: p=%p", obj);
            FREE(ObjUpvalue, obj);
            break;
        }
        case OBJ_T_STRING: {
            ObjString *string = (ObjString*)obj;
            /*DBG_ASSERT(!((Obj*)string)->isInterned);*/
            ASSERT(string->chars);
            GC_TRACE_DEBUG(5, "Freeing string chars: p=%p", string->chars);
            GC_TRACE_DEBUG(5, "Freeing string chars: s='%s'", string->chars);
            FREE_ARRAY(char, string->chars, string->length + 1);
            string->chars = NULL;
            GC_TRACE_DEBUG(5, "Freeing ObjString: p=%p", obj);
            FREE(ObjString, obj);
            memset(obj, 0, sizeof(ObjString));
            break;
        }
        default: {
            UNREACHABLE("Unknown object type: %d", obj->type);
        }
    }
    TRACE_GC_FUNC_END(4, "freeObject");
}

// GC stats
static unsigned numRootsLastGC = 0;

bool turnGCOff(void) {
    GC_TRACE_DEBUG(5, "GC turned OFF");
    bool prevVal = GCOn;
    GCOn = false;
    return prevVal;
}
bool turnGCOn(void) {
    GC_TRACE_DEBUG(5, "GC turned ON");
    bool prevVal = GCOn;
    GCOn = true;
    return prevVal;
}

// Usage:
// bool prevGC = turnGCOff();
// ... do stuff ...
// setGCOnOff(prevGC);
void setGCOnOff(bool turnOn) {
    GC_TRACE_DEBUG(5, "GC turned back %s", turnOn ? "ON" : "OFF");
    GCOn = turnOn;
}

void hideFromGC(Obj *obj) {
    if (!obj->noGC) {
        vec_push(&vm.hiddenObjs, obj);
        obj->noGC = true;
    }
}

void unhideFromGC(Obj *obj) {
    if (obj->noGC) {
        vec_remove(&vm.hiddenObjs, obj);
        obj->noGC = false;
    }
}

// single-phase mark and sweep
// TODO: divide work up into mark and sweep phases to limit GC pauses
void collectGarbage(void) {
    if (!GCOn || OPTION_T(disableGC)) {
        GC_TRACE_DEBUG(1, "GC run skipped (GC OFF)");
        return;
    }
    if (inGC) {
        fprintf(stderr, "[BUG]: GC tried to start during a GC run?\n");
        ASSERT(0);
    }
    GC_TRACE_DEBUG(1, "Collecting garbage");
    inGC = true;
    size_t before = vm.bytesAllocated; (void)before;
    GC_TRACE_DEBUG(2, "GC begin");

    GC_TRACE_DEBUG(2, "Marking VM stack roots");
    if (GET_OPTION(traceGCLvl) >= 2) printVMStack(stderr);
    // Mark stack roots up the stack for every execution context
    VMExecContext *ctx = NULL; int k = 0;
    vec_foreach(&vm.v_ecs, ctx, k) {
        grayTable(&ctx->roGlobals);
        for (Value *slot = ctx->stack; slot < ctx->stackTop; slot++) {
            grayValue(*slot);
        }
    }

    GC_TRACE_DEBUG(2, "Marking VM C stack objects (%d found)", vm.stackObjects.length);
    Obj *stackObjPtr = NULL; int idx = 0;
    vec_foreach(&vm.stackObjects, stackObjPtr, idx) {
        grayObject(stackObjPtr);
    }

    Value *scriptName; int i = 0;
    vec_foreach_ptr(&vm.loadedScripts, scriptName, i) {
        grayValue(*scriptName);
    }

    GC_TRACE_DEBUG(2, "Marking VM frame functions");
    // gray active function closure objects
    ctx = NULL; k = 0;
    vec_foreach(&vm.v_ecs, ctx, k) {
        grayObject((Obj*)ctx->filename);
        if (ctx->lastValue) {
            grayValue(*ctx->lastValue);
        }
        for (int i = 0; i < ctx->frameCount; i++) {
            grayObject((Obj*)ctx->frames[i].closure);
        }
    }

    GC_TRACE_DEBUG(2, "Marking open upvalues");
    int numOpenUpsFound = 0;
    if (vm.openUpvalues) {
        ObjUpvalue *up = vm.openUpvalues;
        while (up) {
            ASSERT(up->value);
            grayValue(*up->value);
            up = up->next;
            numOpenUpsFound++;
        }
    }
    GC_TRACE_DEBUG(3, "Open upvalues found: %d", numOpenUpsFound);

<<<<<<< HEAD
    GC_TRACE_DEBUG(2, "Marking globals (%d found)", vm.globals.count);
=======
    GC_TRACE_DEBUG("Marking VM threads");
    grayObject((Obj*)vm.threads);

    GC_TRACE_DEBUG("Marking globals (%d found)", vm.globals.count);
>>>>>>> 229c2888
    // Mark the global roots.
    grayTable(&vm.globals);
    GC_TRACE_DEBUG(2, "Marking interned strings (%d found)", vm.strings.count);
    grayTable(&vm.strings);
    GC_TRACE_DEBUG(2, "Marking compiler roots");
    grayCompilerRoots();
    GC_TRACE_DEBUG(3, "Marking VM cached strings");
    grayObject((Obj*)vm.initString);
    grayObject((Obj*)vm.fileString);
    grayObject((Obj*)vm.dirString);
    if (vm.printBuf) {
        GC_TRACE_DEBUG(3, "Marking VM print buf");
        grayObject((Obj*)vm.printBuf);
    }

    if (vm.lastValue != NULL) {
        GC_TRACE_DEBUG(3, "Marking VM last value");
        grayValue(*vm.lastValue);
    }

    GC_TRACE_DEBUG(2, "Marking VM hidden roots (%d)", vm.hiddenObjs.length);
    // gray hidden roots...
    void *objPtr = NULL; int j = 0;
    int numHiddenRoots = vm.hiddenObjs.length;
    int numHiddenFound = 0;
    vec_foreach(&vm.hiddenObjs, objPtr, j) {
        if (((Obj*)objPtr)->noGC) {
            GC_TRACE_DEBUG(3, "Hidden root found: %p", objPtr);
            numHiddenFound++;
            grayObject((Obj*)objPtr);
        }
    }
    GC_TRACE_DEBUG(3, "Hidden roots founds: %d", numHiddenFound);

    ASSERT(numHiddenFound == numHiddenRoots);

    if (numHiddenFound < numHiddenRoots) {
        fprintf(stderr, "GC ERR: Hidden roots found: %d, hidden roots: %d\n",
            numHiddenFound, numHiddenRoots);
        ASSERT(0);
    }

    numRootsLastGC = vm.grayCount;

    GC_TRACE_DEBUG(2, "Traversing references to mark...");
    // traverse the references, graying them all
    while (vm.grayCount > 0) {
        // Pop an item from the gray stack.
        Obj *marked = vm.grayStack[--vm.grayCount];
        blackenObject(marked);
    }

    // Delete unused interned strings.
    /*tableRemoveWhite(&vm.strings);*/

    GC_TRACE_DEBUG(2, "Begin FREE process");
    // Collect the white (unmarked) objects.
    Obj *object = vm.objects;
    vec_void_t vvisited;
    vec_init(&vvisited);
    int iter = 0;
    while (object != NULL) {
        ASSERT(object->type > OBJ_T_NONE);
        int idx = 0;
        vec_find(&vvisited, object, idx);
        if (idx != -1) {
            const char *otypeStr = typeOfObj(object); (void)otypeStr;
            GC_TRACE_DEBUG(3, "Found cycle during free process (iter=%d, p=%p, otype=%s), stopping", iter, *object, otypeStr);
            break; // found cycles, dangerous (FIXME: proper cycle detection)
        }
        vec_push(&vvisited, object);
        if (!object->isDark && !object->noGC) {
            // This object wasn't marked, so remove it from the list and free it.
            Obj *unreached = object;
            object = unreached->next;
            ASSERT(unreached->isLinked);
            freeObject(unreached, true);
            ASSERT(!unreached->isLinked);
        } else {
            // This object was reached, so unmark it (for the next GC) and move on to
            // the next.
            object->isDark = false;
            object = object->next;
        }
        iter++;
    }
    vec_deinit(&vvisited);
    GC_TRACE_DEBUG(2, "done FREE process");

    // Adjust the heap size based on live memory.
    vm.nextGCThreshhold = vm.bytesAllocated * GC_HEAP_GROW_FACTOR;

    GC_TRACE_DEBUG(3, "collected %ld bytes (from %ld to %ld) next GC at %ld bytes\n",
        before - vm.bytesAllocated, before, vm.bytesAllocated, vm.nextGCThreshhold);
    GC_TRACE_DEBUG(3, "stats: roots found: %d, hidden roots found: %d\n",
        numRootsLastGC, numHiddenRoots);
    inGC = false;
    GC_TRACE_DEBUG(1, "Done collecting garbage");
}


// Force free all objects, regardless of noGC field on the object,
// or whether it was created by the a C stack space allocation function.
void freeObjects(void) {
    GC_TRACE_DEBUG(2, "freeObjects -> begin FREEing all objects");
    Obj *object = vm.objects;
    while (object != NULL) {
        Obj *next = object->next;
        if (object->noGC) {
            unhideFromGC(object);
        }
        // don't unlink because this is done in freeVM() anyway,
        // and this function should only be called from there.
        freeObject(object, false);
        object = next;
    }

    if (vm.grayStack) {
        free(vm.grayStack);
        vm.grayStack = NULL;
    }
    GC_TRACE_DEBUG(2, "/freeObjects");
    numRootsLastGC = 0;
}<|MERGE_RESOLUTION|>--- conflicted
+++ resolved
@@ -470,14 +470,10 @@
     }
     GC_TRACE_DEBUG(3, "Open upvalues found: %d", numOpenUpsFound);
 
-<<<<<<< HEAD
+    GC_TRACE_DEBUG(2, "Marking VM threads");
+    grayObject((Obj*)vm.threads);
+
     GC_TRACE_DEBUG(2, "Marking globals (%d found)", vm.globals.count);
-=======
-    GC_TRACE_DEBUG("Marking VM threads");
-    grayObject((Obj*)vm.threads);
-
-    GC_TRACE_DEBUG("Marking globals (%d found)", vm.globals.count);
->>>>>>> 229c2888
     // Mark the global roots.
     grayTable(&vm.globals);
     GC_TRACE_DEBUG(2, "Marking interned strings (%d found)", vm.strings.count);
