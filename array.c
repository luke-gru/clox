#include "object.h"
#include "vm.h"
#include "runtime.h"
#include "table.h"
#include "memory.h"
#include "compiler.h"

ObjClass *lxAryClass;
extern ObjNative *nativeArrayInit;

// ex: var a = Array();
//     var b = ["hi", 2, Map()];
static Value lxArrayInit(int argCount, Value *args) {
    CHECK_ARITY("Array#init", 1, -1, argCount);
    callSuper(0, NULL, NULL);
    Value self = *args;
    DBG_ASSERT(IS_AN_ARRAY(self));
    ObjArray *selfObj = AS_ARRAY(self);
    ValueArray *ary = &selfObj->valAry;
    int capa = argCount-1;
    if (capa > 1) {
        initValueArrayWithCapa(ary, capa);
    } else {
        initValueArray(ary);
    }
    for (int i = 1; i < argCount; i++) {
        writeValueArrayEnd(ary, args[i]);
    }
    DBG_ASSERT(ary->count == argCount-1);
    return self;
}

static Value lxArrayDup(int argCount, Value *args) {
    CHECK_ARITY("Array#dup", 1, 1, argCount);
    Value self = *args;
    Value dup = callSuper(0, NULL, NULL);
    ObjArray *selfObj = AS_ARRAY(self);
    ObjArray *dupObj = AS_ARRAY(dup);
    ValueArray *selfAry = &selfObj->valAry;
    ValueArray *dupAry = &dupObj->valAry;
    // XXX: might be slow to dup large arrays, should bulk copy memory using memcpy or similar
    Value el; int idx = 0;
    VALARRAY_FOREACH(selfAry, el, idx) {
        writeValueArrayEnd(dupAry, el);
    }
    return dup;
}

// ex: a.push(1);
static Value lxArrayPush(int argCount, Value *args) {
    CHECK_ARITY("Array#push", 2, 2, argCount);
    Value self = args[0];
    arrayPush(self, args[1]);
    return self;
}

// Deletes last element in array and returns it.
// ex: var a = [1,2,3];
//     print a.pop(); => 3
//     print a; => [1,2]
static Value lxArrayPop(int argCount, Value *args) {
    CHECK_ARITY("Array#pop", 1, 1, argCount);
    return arrayPop(*args);
}

// Adds an element to the beginning of the array and returns `self`
// ex: var a = [1,2,3];
//     a.pushFront(100);
//     print a; => [100, 1, 2, 3];
static Value lxArrayPushFront(int argCount, Value *args) {
    CHECK_ARITY("Array#pushFront", 2, 2, argCount);
    Value self = args[0];
    arrayPushFront(self, args[1]);
    return self;
}

// Deletes an element from the beginning of the array and returns it.
// Returns nil if no elements left.
// ex: var a = [1,2,3];
//     print a.popFront(); => 1
//     print a; => [2,3]
static Value lxArrayPopFront(int argCount, Value *args) {
    CHECK_ARITY("Array#popFront", 1, 1, argCount);
    return arrayPopFront(*args);
}

// ex: a.delete(2);
static Value lxArrayDelete(int argCount, Value *args) {
    CHECK_ARITY("Array#delete", 2, 2, argCount);
    Value self = args[0];
    int idx = arrayDelete(self, args[1]);
    if (idx == -1) {
        return NIL_VAL;
    } else {
        return NUMBER_VAL(idx);
    }
}

// ex: a.clear();
static Value lxArrayClear(int argCount, Value *args) {
    CHECK_ARITY("Array#clear", 1, 1, argCount);
    Value self = args[0];
    arrayClear(self);
    return self;
}

// ex:
//   print a;
// OR
//   a.toString(); // => [1,2,3]
static Value lxArrayToString(int argCount, Value *args) {
    CHECK_ARITY("Array#toString", 1, 1, argCount);
    Value self = *args;
    Obj *selfObj = AS_OBJ(self);
    Value ret = OBJ_VAL(copyString("[", 1));
    ObjString *bufRet = AS_STRING(ret);
    ObjArray *aryObj = AS_ARRAY(self);
    ValueArray *ary = &aryObj->valAry;
    for (int i = 0; i < ary->count; i++) {
        Value elVal = ary->values[i];
        if (IS_OBJ(elVal) && (AS_OBJ(elVal) == selfObj)) {
            pushCString(bufRet, "[...]", 5);
            continue;
        }
        if (IS_OBJ(elVal)) {
            DBG_ASSERT(AS_OBJ(elVal)->type > OBJ_T_NONE);
        }
        ObjString *buf = valueToString(elVal, copyString);
        pushCString(bufRet, buf->chars, strlen(buf->chars));
        if (i < (ary->count-1)) {
            pushCString(bufRet, ",", 1);
        }
    }
    pushCString(bufRet, "]", 1);
    return ret;
}


static Value lxArrayOpIndexGet(int argCount, Value *args) {
    CHECK_ARITY("Array#[]", 2, 2, argCount);
    Value self = args[0];
    Value num = args[1];
    CHECK_ARG_BUILTIN_TYPE(num, IS_NUMBER_FUNC, "number", 1);
    ValueArray *ary = &AS_ARRAY(self)->valAry;
    int idx = (int)AS_NUMBER(num);
    if (idx < 0) {
        // FIXME: throw error
        return NIL_VAL;
    }

    if (idx < ary->count) {
        return ary->values[idx];
    } else {
        return NIL_VAL;
    }
}

static Value lxArrayOpIndexSet(int argCount, Value *args) {
    CHECK_ARITY("Array#[]=", 3, 3, argCount);
    Value self = args[0];
    ObjArray *selfObj = AS_ARRAY(self);
    Value num = args[1];
    Value rval = args[2];
    CHECK_ARG_BUILTIN_TYPE(num, IS_NUMBER_FUNC, "number", 1);
    if (isFrozen((Obj*)selfObj)) {
        throwErrorFmt(lxErrClass, "%s", "Array is frozen, cannot modify");
    }
    ValueArray *ary = &selfObj->valAry;
    int idx = (int)AS_NUMBER(num);
    if (idx < 0) {
        // FIXME: throw error, or allow negative indices?
        return NIL_VAL;
    }

    if (idx < ary->count) {
        ary->values[idx] = rval;
    } else {
        // TODO: throw error or grow array?
        return NIL_VAL;
    }
    return rval;
}

static Value lxArrayIter(int argCount, Value *args) {
    CHECK_ARITY("Array#iter", 1, 1, argCount);
    return createIterator(*args);
}

static Value lxArrayOpEquals(int argCount, Value *args) {
    CHECK_ARITY("Array#==", 2, 2, argCount);
    return BOOL_VAL(arrayEquals(args[0], args[1]));
}

// FIXME: figure out how to hash this properly
static Value lxArrayHashKey(int argCount, Value *args) {
    CHECK_ARITY("Array#hashKey", 1, 1, argCount);
    Value self = *args;
    uint32_t hash = 16679; // XXX: no reason for this number
    ValueArray *ary = &AS_ARRAY(self)->valAry;
    Value el; int idx = 0;
    VALARRAY_FOREACH(ary, el, idx) {
        if (AS_OBJ(el) == AS_OBJ(self)) { // avoid infinite recursion
            hash = hash ^ 1667; // XXX: no reason for this number
            continue;
        }
        hash = hash ^ valHash(el);
    }
    return NUMBER_VAL(hash);
}

static Value lxArrayFillStatic(int argCount, Value *args) {
    CHECK_ARITY("Array.fill", 2, 3, argCount);
    Value capa = args[1];
    Value fill = NIL_VAL;
    CHECK_ARG_BUILTIN_TYPE(capa, IS_NUMBER_FUNC, "number", 1);
    if (argCount == 3) {
        fill = args[2];
    }
    int capaNum = (int)AS_NUMBER(capa);
    Value ret = OBJ_VAL(newInstance(lxAryClass));
    ObjArray *selfObj = AS_ARRAY(ret);
    ValueArray *ary = &selfObj->valAry;
    if (capaNum > 1) {
        initValueArrayWithCapa(ary, capaNum);
        writeValueArrayBulk(ary, 0, (size_t)capaNum, fill);
    } else {
        initValueArray(ary);
        writeValueArrayEnd(ary, fill);
    }
    return ret;
}

static Value lxArrayEach(int argCount, Value *args) {
    CHECK_ARITY("Array#each", 1, 1, argCount); // 2nd could be block arg (&arg)
    ObjArray *self = AS_ARRAY(*args);
    volatile ValueArray *ary = &self->valAry;
    volatile Value el; volatile int valIdx = 0;
    volatile int status = 0;
    volatile int iterStart = 0;
    volatile LxThread *th = vm.curThread;
    volatile BlockIterFunc fn = getFrame()->callInfo->blockIterFunc;
    volatile ObjFunction *block = NULL;
    volatile ObjInstance *blockInstance = NULL;
    blockInstance = getBlockArg(getFrame());
    if (blockInstance) {
        block = blockClosure(OBJ_VAL(blockInstance))->function;
    }
    if (!block && getFrame()->callInfo) {
        block = getFrame()->callInfo->blockFunction;
    }
    if (!block) {
        throwErrorFmt(lxErrClass, "no block given");
    }
    volatile BlockStackEntry *bentry = NULL;
    while (true) {
        if (iterStart == ary->count) {
            return *args;
        }
        SETUP_BLOCK(block, bentry, status, th->errInfo)
        if (status == TAG_NONE) {
            break;
        } else if (status == TAG_RAISE) {
            ObjInstance *errInst = AS_INSTANCE(th->lastErrorThrown);
            ASSERT(errInst);
            if (errInst->klass == lxBreakBlockErrClass) {
                return NIL_VAL;
            } else if (errInst->klass == lxContinueBlockErrClass) {
                Value retVal = getProp(th->lastErrorThrown, INTERN("ret"));
                if (fn) {
                    fn(1, &el, retVal, getFrame()->callInfo);
                }
            } else if (errInst->klass == lxReturnBlockErrClass) {
                Value retVal = getProp(th->lastErrorThrown, INTERN("ret"));
                if (fn) {
                    fn(1, &el, retVal, getFrame()->callInfo);
                } else {
                    return retVal;
                }
            } else {
                throwError(th->lastErrorThrown);
            }
        }
    }

    VALARRAY_FOREACH_START(ary, el, iterStart, valIdx) {
        iterStart++;
        yieldFromC(1, &el, blockInstance);
    }
    return *args;
}

static void mapIter(int argCount, Value *args, Value ret, CallInfo *cinfo) {
    DBG_ASSERT(cinfo->blockIterRet);
    arrayPush(*cinfo->blockIterRet, ret);
}

static Value lxArrayMap(int argCount, Value *args) {
    CHECK_ARITY("Array#map", 1, 1, argCount);
    Value self = *args;

    volatile Value ret = newArray();
    CallInfo cinfo;
    memset(&cinfo, 0, sizeof(CallInfo));
    cinfo.blockFunction = getFrame()->callInfo->blockFunction;
    cinfo.blockIterFunc = mapIter;
    cinfo.blockIterRet = &ret;
    cinfo.blockInstance = getBlockArg(getFrame());
    Value res = callMethod(AS_OBJ(self), INTERN("each"), 0, NULL, &cinfo);
    if (IS_NIL(res)) {
        return NIL_VAL;
    } else {
        return ret;
    }
}

static void selectIter(int argCount, Value *args, Value ret, CallInfo *cinfo) {
    if (isTruthy(ret)) {
        arrayPush(*cinfo->blockIterRet, *args);
    }
}

static Value lxArraySelect(int argCount, Value *args) {
    CHECK_ARITY("Array#select", 1, 1, argCount);
    Value self = *args;

    ObjFunction *block = getFrame()->callInfo->blockFunction;
    volatile Value ret = newArray();
    CallInfo cinfo;
    memset(&cinfo, 0, sizeof(cinfo));
    cinfo.blockIterFunc = selectIter;
    cinfo.blockIterRet = &ret;
    cinfo.blockFunction = block;
    cinfo.blockInstance = getBlockArg(getFrame());
    Value res = callMethod(AS_OBJ(self), INTERN("each"), 0, NULL, &cinfo);
    if (IS_NIL(res)) {
        return res;
    } else {
        return ret;
    }
}

static Value lxArrayGetSize(int argCount, Value *args) {
    ValueArray *ary = &AS_ARRAY(*args)->valAry;
    return NUMBER_VAL(ary->count);
}

static Value lxArrayWrapStatic(int argCount, Value *args) {
    CHECK_ARITY("Array.wrap", 2, 2, argCount);
    if (IS_AN_ARRAY(args[1])) {
        return args[1];
    } else {
        Value ary = newArray();
        arrayPush(ary, args[1]);
        return ary;
    }
}

void Init_ArrayClass() {
<<<<<<< HEAD
    // class Array
=======
    aryStr = internedString("ary", 3);

>>>>>>> 96233bf0
    ObjClass *arrayClass = addGlobalClass("Array", lxObjClass);
    ObjClass *arrayStatic = classSingletonClass(arrayClass);
    lxAryClass = arrayClass;

    nativeArrayInit = addNativeMethod(arrayClass, "init", lxArrayInit);
    // static methods
    addNativeMethod(arrayStatic, "wrap", lxArrayWrapStatic);
    addNativeMethod(arrayStatic, "fill", lxArrayFillStatic);

    // methods
    addNativeMethod(arrayClass, "dup", lxArrayDup);
    addNativeMethod(arrayClass, "push", lxArrayPush);
    addNativeMethod(arrayClass, "opShovelLeft", lxArrayPush);
    addNativeMethod(arrayClass, "pop", lxArrayPop);
    addNativeMethod(arrayClass, "pushFront", lxArrayPushFront);
    addNativeMethod(arrayClass, "popFront", lxArrayPopFront);
    addNativeMethod(arrayClass, "delete", lxArrayDelete);
    addNativeMethod(arrayClass, "opIndexGet", lxArrayOpIndexGet);
    addNativeMethod(arrayClass, "opIndexSet", lxArrayOpIndexSet);
    addNativeMethod(arrayClass, "opEquals", lxArrayOpEquals);
    addNativeMethod(arrayClass, "toString", lxArrayToString);
    addNativeMethod(arrayClass, "iter", lxArrayIter);
    addNativeMethod(arrayClass, "clear", lxArrayClear);
    addNativeMethod(arrayClass, "hashKey", lxArrayHashKey);
    addNativeMethod(arrayClass, "each", lxArrayEach);
    addNativeMethod(arrayClass, "map", lxArrayMap);
    addNativeMethod(arrayClass, "select", lxArraySelect);

    // getters
    addNativeGetter(arrayClass, "size", lxArrayGetSize);
}<|MERGE_RESOLUTION|>--- conflicted
+++ resolved
@@ -356,12 +356,6 @@
 }
 
 void Init_ArrayClass() {
-<<<<<<< HEAD
-    // class Array
-=======
-    aryStr = internedString("ary", 3);
-
->>>>>>> 96233bf0
     ObjClass *arrayClass = addGlobalClass("Array", lxObjClass);
     ObjClass *arrayStatic = classSingletonClass(arrayClass);
     lxAryClass = arrayClass;
